--- conflicted
+++ resolved
@@ -10,12 +10,8 @@
             "properties": {
                 "identifiers": {
                     "type": "object",
-                    "title": "Annotator",
-<<<<<<< HEAD
-                    "description": "Sandbox for information about the annotator."
-=======
-                    "description": "Sandbox for file ID information (e.g. echonest ID, musicbrainz ID, etc.).",
->>>>>>> ef56ec4a
+                    "title": "Namespace Identifiers",
+                    "description": "Sandbox for file ID information (e.g. echonest ID, musicbrainz ID, etc.)."
                 },
                 "artist": { "type": "string"},
                 "title": { "type": "string"},
